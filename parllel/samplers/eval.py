<<<<<<< HEAD
from typing import List, Optional, Sequence
=======
from __future__ import annotations

from typing import Sequence
>>>>>>> 1ac50d8e

import numpy as np

from parllel import Array, ArrayDict
from parllel.agents import Agent
from parllel.cages import Cage, TrajInfo
from parllel.transforms import StepTransform, Transform
from parllel.types import BatchSpec

from .sampler import Sampler


class EvalSampler(Sampler):
    def __init__(
        self,
        max_traj_length: int,
        min_trajectories: int,
        envs: Sequence[Cage],
<<<<<<< HEAD
        agent: Handler,
        step_buffer: Samples,
        obs_transform: Optional[StepTransform] = None,
        deterministic_actions: bool = False,
=======
        agent: Agent,
        sample_tree: ArrayDict[Array],
        obs_transform: StepTransform | Transform | None = None,
>>>>>>> 1ac50d8e
    ) -> None:
        for cage in envs:
            if not cage.reset_automatically:
                raise ValueError(
                    "EvalSampler expects cages that reset environments "
                    "automatically. Set `reset_automatically=True`."
                )

        super().__init__(
            batch_spec=BatchSpec(1, len(envs)),
            envs=envs,
            agent=agent,
            sample_tree=sample_tree,
        )

        self.max_traj_length = max_traj_length
        self.min_trajectories = min_trajectories
        self.obs_transform = obs_transform
        # TODO: This is probably bad.
        self.agent.deterministic_eval = deterministic_actions

    def collect_batch(self, elapsed_steps: int) -> list[TrajInfo]:
        # get references to sample tree elements
        action = self.sample_tree["action"]
        agent_info = self.sample_tree["agent_info"]
        observation = self.sample_tree["observation"]
        reward = self.sample_tree["reward"]
        done = self.sample_tree["done"]
        terminated = self.sample_tree["terminated"]
        truncated = self.sample_tree["truncated"]
        env_info = self.sample_tree["env_info"]
        sample_tree = self.sample_tree

        # set agent to eval mode, preventing sampler states from being overwritten
        self.agent.eval_mode(elapsed_steps)

        # reset all environments and agent recurrent state
        self.reset()

        # rotate reset observations to be current values
        sample_tree.rotate()

        # TODO: freeze statistics in obs normalization

        n_completed_trajs = 0

        # main sampling loop
        for t in range(self.max_traj_length):
            # apply any transforms to the observation before the agent steps
            if self.obs_transform is not None:
                sample_tree = self.obs_transform(sample_tree, 0)

            # agent observes environment and outputs actions
            action[...], agent_info[...] = self.agent.step(observation[0])

            for b, env in enumerate(self.envs):
                env.step_async(
                    action[0, b],
                    out_obs=observation[0, b],
                    out_reward=reward[0, b],
                    out_terminated=terminated[0, b],
                    out_truncated=truncated[0, b],
                    out_info=env_info[0, b],
                )

            for b, env in enumerate(self.envs):
                env.await_step()

            done[:] = np.logical_or(terminated, truncated)

            # if environment is done, reset agent
            # environment has already been reset inside cage
            if np.any(done):
                n_completed_trajs += np.sum(done)
                if n_completed_trajs >= self.min_trajectories:
                    break
                self.agent.reset_one(np.asarray(done))

        # collect all completed trajectories from envs
        completed_trajectories = [
            traj for env in self.envs for traj in env.collect_completed_trajs()
        ]

        return completed_trajectories<|MERGE_RESOLUTION|>--- conflicted
+++ resolved
@@ -1,10 +1,6 @@
-<<<<<<< HEAD
-from typing import List, Optional, Sequence
-=======
 from __future__ import annotations
 
 from typing import Sequence
->>>>>>> 1ac50d8e
 
 import numpy as np
 
@@ -23,16 +19,9 @@
         max_traj_length: int,
         min_trajectories: int,
         envs: Sequence[Cage],
-<<<<<<< HEAD
-        agent: Handler,
-        step_buffer: Samples,
-        obs_transform: Optional[StepTransform] = None,
-        deterministic_actions: bool = False,
-=======
         agent: Agent,
         sample_tree: ArrayDict[Array],
         obs_transform: StepTransform | Transform | None = None,
->>>>>>> 1ac50d8e
     ) -> None:
         for cage in envs:
             if not cage.reset_automatically:
