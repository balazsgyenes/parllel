from __future__ import annotations

from collections.abc import Mapping
from dataclasses import dataclass
from typing import Any, Callable, Sequence

import gymnasium as gym
import numpy as np

import parllel.logger as logger
from parllel import Array, ArrayDict, ArrayTree, dict_map, ArrayOrMapping
from parllel.agents import Agent
from parllel.cages import Cage, ProcessCage, SerialCage
from parllel.samplers import EvalSampler
from parllel.transforms import (ClipRewards, Compose, EstimateAdvantage,
                                EstimateMultiAgentAdvantage,
                                NormalizeAdvantage, NormalizeObservations,
                                NormalizeRewards, StepTransform, Transform)
from parllel.types import BatchSpec


@dataclass
class Metadata:
    obs_space: gym.Space
    action_space: gym.Space
    example_obs: ArrayOrMapping[np.ndarray]
    example_action: ArrayOrMapping[np.ndarray]
    example_reward: ArrayOrMapping[np.ndarray]
    example_info: ArrayOrMapping[np.ndarray]
    example_obs_batch: ArrayTree[np.ndarray] | None = None
    example_action_batch: ArrayTree[np.ndarray] | None = None


def build_cages_and_sample_tree(
    EnvClass: Callable,
    env_kwargs: Mapping[str, Any],
    TrajInfoClass: Callable,
    reset_automatically: bool,
    batch_spec: BatchSpec,
    parallel: bool,
    full_size: int | None = None,
    keys_to_skip: str | Sequence[str] = (),
) -> tuple[list[Cage], ArrayDict[Array], Metadata]:
    if parallel:
        CageCls = ProcessCage
        storage = "managed"
    else:
        CageCls = SerialCage
        storage = "local"

    if isinstance(keys_to_skip, str):
        keys_to_skip = (keys_to_skip,)

    cage_kwargs = dict(
        EnvClass=EnvClass,
        env_kwargs=env_kwargs,
        TrajInfoClass=TrajInfoClass,
        reset_automatically=reset_automatically,
    )

    # create example env
    example_cage = CageCls(**cage_kwargs)

    # get example output from env
    example_cage.random_step_async()
    action, obs, reward, terminated, truncated, info = example_cage.await_step()

    example_cage.close()

    if full_size is not None:
        logger.debug(f"Allocating replay buffer of size {batch_spec.B * full_size}...")
    else:
        logger.debug("Allocating sample tree...")

    sample_tree: ArrayDict[Array] = ArrayDict()

    if {"obs", "observation"} & set(keys_to_skip) == set():
        # allocate sample tree based on examples
        sample_tree["observation"] = dict_map(
            Array.from_numpy,
            obs,
            batch_shape=tuple(batch_spec),
            storage=storage,
            padding=1,
            full_size=full_size,
        )

    if "reward" not in keys_to_skip:
        # in case environment creates rewards of shape (1,) or of integer type,
        # force to be correct shape and type
        sample_tree["reward"] = dict_map(
            Array.from_numpy,
            reward,
            batch_shape=tuple(batch_spec),
            feature_shape=(),
            dtype=np.float32,
            storage=storage,
            full_size=full_size,
        )

    if "terminated" not in keys_to_skip:
        sample_tree["terminated"] = Array.from_numpy(
            terminated,
            batch_shape=tuple(batch_spec),
            feature_shape=(),
            dtype=bool,
            storage=storage,
        )

    if "truncated" not in keys_to_skip:
        sample_tree["truncated"] = Array.from_numpy(
            truncated,
            batch_shape=tuple(batch_spec),
            feature_shape=(),
            dtype=bool,
            storage=storage,
        )

    if "done" not in keys_to_skip:
        # add padding in case reward normalization is used
        # TODO: ideally, we only would add padding if we know we want reward
        # normalization, but how to do this?
        sample_tree["done"] = Array.from_numpy(
            terminated,
            batch_shape=tuple(batch_spec),
            feature_shape=(),
            dtype=bool,
            storage=storage,
            padding=1,
            full_size=full_size,
        )

    if "env_info" not in keys_to_skip:
        sample_tree["env_info"] = dict_map(
            Array.from_numpy,
            info,
            batch_shape=tuple(batch_spec),
            storage=storage,
        )

    if "action" not in keys_to_skip:
        # in discrete problems, integer actions are used as array indices during
        # optimization. Pytorch requires indices to be 64-bit integers, so we
        # force actions to be 32 bits only if they are floats
        sample_tree["action"] = dict_map(
            Array.from_numpy,
            action,
            batch_shape=tuple(batch_spec),
            force_32bit="float",
            storage=storage,
            full_size=full_size,
        )

    if "agent_info" not in keys_to_skip:
        # add empty agent_info field by default
        # user is free to set a different value later
        sample_tree["agent_info"] = ArrayDict()

    logger.debug(f"Instantiating {batch_spec.B} environments...")

    # create cages to manage environments
    cages = [CageCls(**cage_kwargs) for _ in range(batch_spec.B)]

    logger.debug("Environments instantiated.")

    # get obs and action spaces for metadata
    spaces = cages[0].spaces
    obs_space, action_space = spaces.observation, spaces.action

    # get example obs and actions for metadata
    # write sample into the sample_tree and read it back out. This ensures the example is in a standard form (i.e. if using JaggedArray or LazyFramesArray)
    if "observation" in sample_tree:
        sample_tree["observation"][0] = obs_space.sample()
        obs_batch = sample_tree["observation"][0]
    else:
        obs_batch = None

    if "action" in sample_tree:
        sample_tree["action"][0] = action_space.sample()
        action_batch = sample_tree["action"][0]
    else:
        action_batch = None

    metadata = Metadata(
        obs_space=obs_space,
        action_space=action_space,
        example_obs_batch=obs_batch,
        example_action_batch=action_batch,
        example_obs=obs,
        example_action=action,
        example_reward=reward,
        example_info=info,
    )

    return cages, sample_tree, metadata


def add_agent_info(
    sample_tree: ArrayDict[Array],
    agent: Agent,
    example_obs_batch: ArrayTree,
) -> ArrayDict[Array]:
    # get example output from agent
    _, agent_info = agent.step(example_obs_batch)

    batch_shape = sample_tree["done"].batch_shape

    # allocate array tree based on examples
    sample_tree["agent_info"] = dict_map(
        Array.from_numpy,
        agent_info[0],
        batch_shape=batch_shape,
    )

    return sample_tree


def add_initial_rnn_state(
    sample_tree: ArrayDict[Array],
    agent: Agent,
) -> ArrayDict[Array]:
    rnn_state = agent.initial_rnn_state()
    sample_tree["initial_rnn_state"] = dict_map(
        Array.from_numpy,
        rnn_state[0],  # get rnn_state for a single environment
        batch_shape=sample_tree["done"].batch_shape[1:2],  # access batch_B
        storage="local",
    )
    return sample_tree


def add_bootstrap_value(sample_tree: ArrayDict[Array]) -> ArrayDict[Array]:
    # Create an array with only (B,) leading dimension
    # TODO: can we solve this by just adding padding to value?
    value = sample_tree["agent_info"]["value"]
    bootstrap_value = value[0].new_array(storage="local")
    sample_tree["bootstrap_value"] = bootstrap_value
    return sample_tree


def add_valid(sample_tree: ArrayDict[Array]) -> ArrayDict[Array]:
    # allocate new Array objects for valid
    sample_tree["valid"] = sample_tree["done"].new_array(storage="local")
    return sample_tree


def add_advantage_estimation(
    sample_tree: ArrayDict[Array],
    transforms: list[Transform],
    discount: float,
    gae_lambda: float,
    multiagent: bool = False,
    normalize: bool = False,
) -> tuple[ArrayDict[Array], list[Transform]]:
    # add required fields to sample_tree
    # get convenient local references
    value = sample_tree["agent_info"]["value"]

    if not isinstance(value, Array):
        raise TypeError("Value estimate must be a single tensor, not a dict.")

    if multiagent and not isinstance(sample_tree["action"], Mapping):
        raise TypeError("MultiAgent Advantage requires a dictionary action space.")

    value_shape = value.shape[value.n_batch_dims :]
    if multiagent and len(value_shape) == 0:
        # in algo, advantage must broadcast with distribution values (e.g.
        # log likelihood, likelihood ratio)
        advantage_shape = value_shape + (1,)
    else:
        advantage_shape = value_shape

    # allocate new Array objects for advantage and return_
    sample_tree["advantage"] = value.new_array(
        feature_shape=advantage_shape,
        storage="local",
    )
    # in algo, return_ must broadcast with value
    sample_tree["return_"] = value.new_array(storage="local")

    # create required transforms and add to list
    if multiagent:
        transforms.append(
            EstimateMultiAgentAdvantage(
                sample_tree=sample_tree,
                discount=discount,
                gae_lambda=gae_lambda,
            )
        )
    else:
        transforms.append(EstimateAdvantage(discount=discount, gae_lambda=gae_lambda))

    if normalize:
        transforms.append(NormalizeAdvantage(sample_tree=sample_tree))

    return sample_tree, transforms


def add_obs_normalization(
    sample_tree: ArrayDict[Array],
    transforms: list[Transform],
    initial_count: int | float | None = None,
) -> tuple[ArrayDict[Array], list[Transform]]:
    obs = sample_tree["observation"]
    if not isinstance(sample_tree["observation"], Array):
        raise NotImplementedError("Dictionary observations not supported.")
    # get feature shape of observation
    obs_shape = obs.shape[obs.n_batch_dims :]
    transforms.append(
        NormalizeObservations(
            sample_tree=sample_tree,
            obs_shape=obs_shape,
            initial_count=initial_count,
        )
    )
    return sample_tree, transforms


def add_reward_normalization(
    sample_tree: ArrayDict[Array],
    transforms: list[Transform],
    discount: float,
    initial_count: int | float | None = None,
) -> tuple[ArrayDict[Array], list[Transform]]:
    if sample_tree["done"].padding == 0:
        raise ValueError(
            "sample_tree['done'] must have padding >= 1 when using "
            "NormalizeRewards"
        )

    # TODO: handle multi-reward case

    # allocate new Array for past discounted returns
    sample_tree["past_return"] = sample_tree["reward"].new_array(
        padding=1,
        storage="local",
    )

    # create NormalizeReward transform and add to list
    transforms.append(
        NormalizeRewards(
            sample_tree=sample_tree,
            discount=discount,
            initial_count=initial_count,
        )
    )
    return sample_tree, transforms


def add_reward_clipping(
    sample_tree: ArrayDict[Array],
    transforms: list[Transform],
    reward_clip_min: float | None = None,
    reward_clip_max: float | None = None,
) -> tuple[ArrayDict[Array], list[Transform]]:
    transforms.append(
        ClipRewards(
            reward_min=reward_clip_min,
            reward_max=reward_clip_max,
        )
    )
    return sample_tree, transforms


def build_eval_sampler(
    sample_tree: ArrayDict[Array],
    agent: Agent,
    CageCls: type[Cage],
    EnvClass: Callable,
    env_kwargs: Mapping[str, Any],
    TrajInfoClass: Callable,
    n_eval_envs: int,
    max_traj_length: int,
    min_trajectories: int,
<<<<<<< HEAD
    step_transforms: Optional[List[Transform]] = None,
    deterministic_actions: bool = False,
) -> tuple[EvalSampler, Buffer[Array]]:
    # allocate a step buffer with space for a single step
    # first, collect only the elements needed for evaluation
    step_buffer = Samples(
        agent=AgentSamples(
            action=samples_buffer.agent.action,
            agent_info=samples_buffer.agent.agent_info,
        ),
        env=EnvSamples(
            observation=samples_buffer.env.observation,
            reward=samples_buffer.env.reward,
            terminated=samples_buffer.env.terminated,
            truncated=samples_buffer.env.truncated,
            done=samples_buffer.env.done,
            env_info=samples_buffer.env.env_info,
        ),
=======
    step_transforms: list[StepTransform] | None = None,
) -> tuple[EvalSampler, ArrayDict[Array]]:
    # allocate a sample tree with space for a single time step
    # first, collect only the keys needed for evaluation
    eval_tree_keys = [
        "action",
        "agent_info",
        "observation",
        "reward",
        "terminated",
        "truncated",
        "done",
        "env_info",
    ]
    eval_tree_example = ArrayDict(
        {key: sample_tree[key] for key in eval_tree_keys},
>>>>>>> 1ac50d8e
    )
    # create a new tree with leading dimensions (1, B_eval)
    eval_sample_tree = eval_tree_example.new_array(batch_shape=(1, n_eval_envs,))

    eval_cage_kwargs = dict(
        EnvClass=EnvClass,
        env_kwargs=env_kwargs,
        TrajInfoClass=TrajInfoClass,
        reset_automatically=True,
    )
    eval_envs = [CageCls(**eval_cage_kwargs) for _ in range(n_eval_envs)]

    if step_transforms is not None:
        step_transforms = Compose(step_transforms)

    eval_sampler = EvalSampler(
        max_traj_length=max_traj_length,
        min_trajectories=min_trajectories,
        envs=eval_envs,
        agent=agent,
        sample_tree=eval_sample_tree,
        obs_transform=step_transforms,
        deterministic_actions=deterministic_actions,
    )

    return eval_sampler, eval_sample_tree<|MERGE_RESOLUTION|>--- conflicted
+++ resolved
@@ -372,26 +372,6 @@
     n_eval_envs: int,
     max_traj_length: int,
     min_trajectories: int,
-<<<<<<< HEAD
-    step_transforms: Optional[List[Transform]] = None,
-    deterministic_actions: bool = False,
-) -> tuple[EvalSampler, Buffer[Array]]:
-    # allocate a step buffer with space for a single step
-    # first, collect only the elements needed for evaluation
-    step_buffer = Samples(
-        agent=AgentSamples(
-            action=samples_buffer.agent.action,
-            agent_info=samples_buffer.agent.agent_info,
-        ),
-        env=EnvSamples(
-            observation=samples_buffer.env.observation,
-            reward=samples_buffer.env.reward,
-            terminated=samples_buffer.env.terminated,
-            truncated=samples_buffer.env.truncated,
-            done=samples_buffer.env.done,
-            env_info=samples_buffer.env.env_info,
-        ),
-=======
     step_transforms: list[StepTransform] | None = None,
 ) -> tuple[EvalSampler, ArrayDict[Array]]:
     # allocate a sample tree with space for a single time step
@@ -408,7 +388,6 @@
     ]
     eval_tree_example = ArrayDict(
         {key: sample_tree[key] for key in eval_tree_keys},
->>>>>>> 1ac50d8e
     )
     # create a new tree with leading dimensions (1, B_eval)
     eval_sample_tree = eval_tree_example.new_array(batch_shape=(1, n_eval_envs,))
