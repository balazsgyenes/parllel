from __future__ import annotations

from tqdm import tqdm

import parllel.logger as logger
from parllel.agents import Agent
from parllel.algorithm import Algorithm
from parllel.samplers import EvalSampler, Sampler
from parllel.types import BatchSpec

from .runner import Runner


class OffPolicyRunner(Runner):
    def __init__(
        self,
        sampler: Sampler,
        agent: Agent,
        algorithm: Algorithm,
        batch_spec: BatchSpec,
        n_steps: int,
        log_interval_steps: int,
        eval_sampler: EvalSampler | None,
        eval_interval_steps: int | None,
    ) -> None:
        super().__init__()
        if eval_sampler is not None:
            assert eval_interval_steps is not None
            self.eval_interval_iters = max(
                1, int(eval_interval_steps // batch_spec.size)
            )

        self.sampler = sampler
        self.eval_sampler = eval_sampler
        self.agent = agent
        self.algorithm = algorithm
        self.batch_spec = batch_spec
        self.n_steps = n_steps
        self.n_iterations = max(1, int(n_steps // batch_spec.size))
        self.log_interval_iters = max(1, int(log_interval_steps // batch_spec.size))

    def run(self) -> None:
        logger.info(f"{type(self).__name__}: Starting training...")

        progress_bar = tqdm(total=self.n_steps, unit="steps")
        batch_size = self.batch_spec.size

        for itr in range(self.n_iterations):
            elapsed_steps = itr * batch_size

            if itr > 0 and itr % self.log_interval_iters == 0:
                self.log_progress(elapsed_steps, itr)

            # evaluates at 0th iteration
            if self.eval_sampler is not None and itr % self.eval_interval_iters == 0:
                self.evaluate_agent(elapsed_steps)

            batch_samples, completed_trajs = self.sampler.collect_batch(elapsed_steps)
            self.record_completed_trajectories(completed_trajs)

            algo_info = self.algorithm.optimize_agent(
                elapsed_steps,
                batch_samples,
            )
            self.record_algo_info(algo_info)

            progress_bar.update(batch_size)

        # log final progress
        elapsed_steps = self.n_iterations * batch_size
        self.log_progress(elapsed_steps, self.n_iterations)
        self.evaluate_agent(elapsed_steps)

        progress_bar.close()
        logger.info(f"{type(self).__name__}: Finished training.")
        if logger.log_dir is not None:
            logger.info(f"{type(self).__name__}: Log files saved to {logger.log_dir}")

<<<<<<< HEAD
    def evaluate_agent(self, elapsed_steps: int) -> None:
        logger.debug("Evaluating agent.")
=======
    def evaluate_agent(self, elapsed_steps: int, iteration: int) -> None:
        logger.debug(f"{type(self).__name__}: Evaluating agent.")
>>>>>>> 726cdd23
        eval_trajs = self.eval_sampler.collect_batch(elapsed_steps)
        self.record_eval_trajectories(eval_trajs)<|MERGE_RESOLUTION|>--- conflicted
+++ resolved
@@ -76,12 +76,7 @@
         if logger.log_dir is not None:
             logger.info(f"{type(self).__name__}: Log files saved to {logger.log_dir}")
 
-<<<<<<< HEAD
     def evaluate_agent(self, elapsed_steps: int) -> None:
-        logger.debug("Evaluating agent.")
-=======
-    def evaluate_agent(self, elapsed_steps: int, iteration: int) -> None:
         logger.debug(f"{type(self).__name__}: Evaluating agent.")
->>>>>>> 726cdd23
         eval_trajs = self.eval_sampler.collect_batch(elapsed_steps)
         self.record_eval_trajectories(eval_trajs)