from __future__ import annotations 

from tqdm import tqdm

import parllel.logger as logger
from parllel.agents import Agent
from parllel.algorithm import Algorithm
<<<<<<< HEAD
from parllel.samplers import EvalSampler, Sampler
=======
from parllel.samplers import Sampler
>>>>>>> 726cdd23
from parllel.types import BatchSpec

from .runner import Runner


class OnPolicyRunner(Runner):
    def __init__(
        self,
        sampler: Sampler,
        agent: Agent,
        algorithm: Algorithm,
        batch_spec: BatchSpec,
        n_steps: int,
        log_interval_steps: int,
        eval_sampler: EvalSampler | None = None,
        eval_interval_steps: int | None = None,
    ) -> None:
        super().__init__()
        if eval_sampler is not None:
            assert eval_interval_steps is not None
            self.eval_interval_iters = max(
                1, int(eval_interval_steps // batch_spec.size)
            )

        self.sampler = sampler
        self.eval_sampler = eval_sampler
        self.agent = agent
        self.algorithm = algorithm
        self.batch_spec = batch_spec
        self.n_steps = n_steps
        self.n_iterations = max(1, int(n_steps // batch_spec.size))
        self.log_interval_iters = max(1, int(log_interval_steps // batch_spec.size))

    def run(self) -> None:
        logger.info(f"{type(self).__name__}: Starting training...")

        progress_bar = tqdm(total=self.n_steps, unit="steps")
        batch_size = self.batch_spec.size

        for itr in range(self.n_iterations):
            elapsed_steps = itr * batch_size

            if itr > 0 and itr % self.log_interval_iters == 0:
                self.log_progress(elapsed_steps, itr)

            if self.eval_sampler is not None and itr % self.eval_interval_iters == 0:
                self.evaluate_agent(elapsed_steps)

            batch_samples, completed_trajs = self.sampler.collect_batch(
                elapsed_steps,
            )
            self.record_completed_trajectories(completed_trajs)

            algo_info = self.algorithm.optimize_agent(
                elapsed_steps,
                batch_samples,
            )
            self.record_algo_info(algo_info)

            progress_bar.update(batch_size)

        # log final progress
        elapsed_steps = self.n_iterations * batch_size
        self.log_progress(elapsed_steps, self.n_iterations)
        self.evaluate_agent(elapsed_steps)

        progress_bar.close()
        # TODO: replace with logger.finish method
        logger.info(f"{type(self).__name__}: Finished training.")
        if logger.log_dir is not None:
<<<<<<< HEAD
            logger.info(f"Log files saved to {logger.log_dir}")

    def evaluate_agent(self, elapsed_steps: int) -> None:
        logger.debug("Evaluating agent.")
        eval_trajs = self.eval_sampler.collect_batch(elapsed_steps)
        self.record_eval_trajectories(eval_trajs)
=======
            logger.info(f"{type(self).__name__}: Log files saved to {logger.log_dir}")
>>>>>>> 726cdd23
<|MERGE_RESOLUTION|>--- conflicted
+++ resolved
@@ -1,15 +1,11 @@
-from __future__ import annotations 
+from __future__ import annotations
 
 from tqdm import tqdm
 
 import parllel.logger as logger
 from parllel.agents import Agent
 from parllel.algorithm import Algorithm
-<<<<<<< HEAD
 from parllel.samplers import EvalSampler, Sampler
-=======
-from parllel.samplers import Sampler
->>>>>>> 726cdd23
 from parllel.types import BatchSpec
 
 from .runner import Runner
@@ -80,13 +76,9 @@
         # TODO: replace with logger.finish method
         logger.info(f"{type(self).__name__}: Finished training.")
         if logger.log_dir is not None:
-<<<<<<< HEAD
-            logger.info(f"Log files saved to {logger.log_dir}")
+            logger.info(f"{type(self).__name__}: Log files saved to {logger.log_dir}")
 
     def evaluate_agent(self, elapsed_steps: int) -> None:
-        logger.debug("Evaluating agent.")
+        logger.debug(f"{type(self).__name__}: Evaluating agent.")
         eval_trajs = self.eval_sampler.collect_batch(elapsed_steps)
-        self.record_eval_trajectories(eval_trajs)
-=======
-            logger.info(f"{type(self).__name__}: Log files saved to {logger.log_dir}")
->>>>>>> 726cdd23
+        self.record_eval_trajectories(eval_trajs)