import multiprocessing as mp
from contextlib import contextmanager
from datetime import datetime
from pathlib import Path

import hydra
import torch
import wandb
from gymnasium import spaces
from omegaconf import DictConfig, OmegaConf

import parllel.logger as logger
from parllel.cages import TrajInfo
from parllel.logger import Verbosity
<<<<<<< HEAD
from parllel.patterns import (add_advantage_estimation, add_bootstrap_value,
    add_obs_normalization, add_reward_clipping, add_reward_normalization,
    build_cages_and_env_buffers, build_eval_sampler)
=======
from parllel.patterns import (add_advantage_estimation, add_agent_info,
                              add_bootstrap_value, add_obs_normalization,
                              add_reward_clipping, add_reward_normalization,
                              build_cages_and_sample_tree)
>>>>>>> 73b176cc
from parllel.replays import BatchedDataLoader
from parllel.runners import OnPolicyRunner
from parllel.samplers import BasicSampler
from parllel.torch.agents.categorical import CategoricalPgAgent
from parllel.torch.algos.ppo import PPO, build_loss_sample_tree
from parllel.torch.distributions import Categorical
from parllel.transforms import Compose
from parllel.types import BatchSpec

from envs.cartpole import build_cartpole
from models.model import CartPoleFfPgModel


@contextmanager
def build(config: DictConfig) -> OnPolicyRunner:

    parallel = config["parallel"]
    batch_spec = BatchSpec(
        config["batch_T"],
        config["batch_B"],
    )
    TrajInfo.set_discount(config["algo"]["discount"])

    cages, sample_tree, metadata = build_cages_and_sample_tree(
        EnvClass=build_cartpole,
        env_kwargs=config["env"],
        TrajInfoClass=TrajInfo,
        reset_automatically=True,
        batch_spec=batch_spec,
        parallel=parallel,
    )
    obs_space, action_space = metadata.obs_space, metadata.action_space
    assert isinstance(obs_space, spaces.Box)
    assert isinstance(action_space, spaces.Discrete)

    # instantiate model
    model = CartPoleFfPgModel(
        obs_space=obs_space,
        action_space=action_space,
        **config["model"],
    )
    distribution = Categorical(dim=action_space.n)
    device = config["device"] or ("cuda:0" if torch.cuda.is_available() else "cpu")
    wandb.config.update({"device": device}, allow_val_change=True)
    device = torch.device(device)

    # instantiate agent
    agent = CategoricalPgAgent(
        model=model,
        distribution=distribution,
        example_obs=metadata.example_obs_batch,
        device=device,
    )

    # add agent info, which stores value predictions
    sample_tree = add_agent_info(sample_tree, agent, metadata.example_obs_batch)

    # for advantage estimation, we need to estimate the value of the last
    # state in the batch
    sample_tree = add_bootstrap_value(sample_tree)

    # add several helpful transforms
    batch_transforms, step_transforms = [], []

    sample_tree, step_transforms = add_obs_normalization(
        sample_tree,
        step_transforms,
        initial_count=config["obs_norm_initial_count"],
    )

    sample_tree, batch_transforms = add_reward_normalization(
        sample_tree,
        batch_transforms,
        discount=config["algo"]["discount"],
    )

    sample_tree, batch_transforms = add_reward_clipping(
        sample_tree,
        batch_transforms,
        reward_clip_min=config["reward_clip_min"],
        reward_clip_max=config["reward_clip_max"],
    )

    # add advantage normalization, required for PPO
    sample_tree, batch_transforms = add_advantage_estimation(
        sample_tree,
        batch_transforms,
        discount=config["algo"]["discount"],
        gae_lambda=config["algo"]["gae_lambda"],
        normalize=config["algo"]["normalize_advantage"],
    )

    sampler = BasicSampler(
        batch_spec=batch_spec,
        envs=cages,
        agent=agent,
        sample_tree=sample_tree,
        max_steps_decorrelate=config["max_steps_decorrelate"],
        get_bootstrap_value=True,
        obs_transform=Compose(step_transforms),
        batch_transform=Compose(batch_transforms),
    )

    loss_sample_tree = build_loss_sample_tree(sample_tree)
    loss_sample_tree = loss_sample_tree.to_ndarray()
    loss_sample_tree = loss_sample_tree.apply(torch.from_numpy)

    dataloader = BatchedDataLoader(
        tree=loss_sample_tree,
        sampler_batch_spec=batch_spec,
        n_batches=config["algo"]["minibatches"],
        pre_batches_transform=lambda tree: tree.to(device=device),
    )

    optimizer = torch.optim.Adam(
        agent.model.parameters(),
        lr=config["algo"]["learning_rate"],
        **config.get("optimizer", {}),
    )
    
    # create algorithm
    algorithm = PPO(
        agent=agent,
        dataloader=dataloader,
        optimizer=optimizer,
        **config["algo"],
    )

    eval_sampler, step_buffer = build_eval_sampler(
        samples_buffer=batch_buffer,
        agent=agent,
        CageCls=type(cages[0]),
        EnvClass=build_cartpole,
        env_kwargs=config["env"],
        TrajInfoClass=TrajInfo,
        step_transforms=step_transforms,
        **config["eval_sampler"],
    )

    # create runner
    runner = OnPolicyRunner(
        sampler=sampler,
        agent=agent,
        algorithm=algorithm,
        batch_spec=batch_spec,
        eval_sampler=eval_sampler,
        **config["runner"],
    )

    try:
        yield runner
    
    finally:
        sampler.close()
        agent.close()
        for cage in cages:
            cage.close()
<<<<<<< HEAD
        buffer_method(batch_buffer, "close")
        buffer_method(step_buffer, "close")
=======
        sample_tree.close()
>>>>>>> 73b176cc


@hydra.main(version_base=None, config_path="conf", config_name="train_ppo")
def main(config: DictConfig) -> None:

    mp.set_start_method("fork")

    run = wandb.init(
        anonymous="must", # for this example, send to wandb dummy account
        project="CartPole",
        tags=["discrete", "state-based", "ppo", "feedforward"],
        config=OmegaConf.to_container(config, resolve=True, throw_on_missing=True),
        sync_tensorboard=True,  # auto-upload any values logged to tensorboard
        save_code=True,  # save script used to start training, git commit, and patch
    )

    logger.init(
        wandb_run=run,
        # this log_dir is used if wandb is disabled (using `wandb disabled`)
        log_dir=Path(f"log_data/cartpole-ppo/{datetime.now().strftime('%Y-%m-%d_%H-%M')}"),
        tensorboard=True,
        output_files={
            "txt": "log.txt",
            # "csv": "progress.csv",
        },
        config=OmegaConf.to_container(config, resolve=True, throw_on_missing=True),
        model_save_path="model.pt",
        # verbosity=Verbosity.DEBUG,
    )

    with build(config) as runner:
        runner.run()

    run.finish()


if __name__ == "__main__":
    main()<|MERGE_RESOLUTION|>--- conflicted
+++ resolved
@@ -12,16 +12,10 @@
 import parllel.logger as logger
 from parllel.cages import TrajInfo
 from parllel.logger import Verbosity
-<<<<<<< HEAD
-from parllel.patterns import (add_advantage_estimation, add_bootstrap_value,
-    add_obs_normalization, add_reward_clipping, add_reward_normalization,
-    build_cages_and_env_buffers, build_eval_sampler)
-=======
 from parllel.patterns import (add_advantage_estimation, add_agent_info,
                               add_bootstrap_value, add_obs_normalization,
                               add_reward_clipping, add_reward_normalization,
                               build_cages_and_sample_tree)
->>>>>>> 73b176cc
 from parllel.replays import BatchedDataLoader
 from parllel.runners import OnPolicyRunner
 from parllel.samplers import BasicSampler
@@ -179,12 +173,7 @@
         agent.close()
         for cage in cages:
             cage.close()
-<<<<<<< HEAD
-        buffer_method(batch_buffer, "close")
-        buffer_method(step_buffer, "close")
-=======
         sample_tree.close()
->>>>>>> 73b176cc
 
 
 @hydra.main(version_base=None, config_path="conf", config_name="train_ppo")
